--- conflicted
+++ resolved
@@ -1,8 +1,4 @@
 import launch
-<<<<<<< HEAD
-import subprocess
-=======
->>>>>>> e2b6980c
 import sys
 from importlib_metadata import version
 
@@ -27,13 +23,6 @@
             "tensorrt",
             live=True,
         )
-<<<<<<< HEAD
-
-    uninstall_package(
-        "nvidia-cudnn-cu11",
-        "removing nvidia-cudnn-cu11",
-    )
-=======
         launch.run(
             ["python", "-m", "pip", "uninstall", "-y", "nvidia-cudnn-cu11"],
             "removing nvidia-cudnn-cu11",
@@ -45,7 +34,6 @@
                 ["python", "-m", "pip", "uninstall", "-y", "nvidia-cudnn-cu11"],
                 "removing nvidia-cudnn-cu11",
             )
->>>>>>> e2b6980c
 
     # Polygraphy
     if not launch.is_installed("polygraphy"):
@@ -76,15 +64,4 @@
         )
 
 
-<<<<<<< HEAD
-def uninstall_package(package, description):
-    print(description)
-    try:
-        subprocess.run(["python", "-m", "pip", "uninstall", "-y", package], check=True)
-        print(f"Successfully uninstalled {package}")
-    except subprocess.CalledProcessError as e:
-        print(f"Failed to uninstall {package}: {e}")
-
-=======
->>>>>>> e2b6980c
 install()